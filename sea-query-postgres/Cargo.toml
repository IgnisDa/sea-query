[workspace]
# A separate workspace

[package]
name = "sea-query-postgres"
version = "0.3.0"
authors = [ "Ivan Krivosheev <py.krivosheev@gmail.com>" ]
edition = "2021"
description = "Binder traits for connecting sea-query with postgres driver"
license = "MIT OR Apache-2.0"
documentation = "https://docs.rs/sea-query"
repository = "https://github.com/SeaQL/sea-query"
categories = [ "database" ]
keywords = [ "database", "sql", "postgres" ]
rust-version = "1.60"

[lib]

[dependencies]
<<<<<<< HEAD
sea-query = { version = "0.28", path = "..", default-features = false }
postgres-types = { version = "0.2", default-features = false }
bytes = { version = "1", default-features = false }
rust_decimal = { version = "1", default-features = false, optional = true }
bigdecimal = { version = "0.3", default-features = false, optional = true }
ipnetwork = { version = "0.19", default-features = false, optional = true }
mac_address = { version = "1.1", default-features = false, optional = true }
eui48 = { version = "1", default-features = false, optional = true }
cidr = { version = "0.2", default-features = false, optional = true }
=======
sea-query = { version = "^0.29", path = ".." }
postgres-types = { version = "^0.2" }
bytes = { version = "^1" }
rust_decimal = { version = "^1", optional = true }
bigdecimal = { version = "^0.3", optional = true }
ipnetwork = { version = "^0.19", optional = true }
mac_address = { version = "^1.1", optional = true }
eui48 = { version = "^1", optional = true }
cidr = { version = "^0.2", optional = true }
>>>>>>> 1410a966

[features]
with-chrono = ["postgres-types/with-chrono-0_4", "sea-query/with-chrono"]
with-json = ["postgres-types/with-serde_json-1", "sea-query/with-json"]
with-rust_decimal = ["sea-query/with-rust_decimal", "rust_decimal/db-postgres"]
with-bigdecimal = ["sea-query/with-bigdecimal", "bigdecimal"]
with-uuid = ["postgres-types/with-uuid-1", "sea-query/with-uuid"]
with-time = ["postgres-types/with-time-0_3", "sea-query/with-time"]
postgres-array = ["postgres-types/array-impls", "sea-query/postgres-array"]
with-ipnetwork = ["postgres-types/with-cidr-0_2", "sea-query/with-ipnetwork", "ipnetwork", "cidr"]
with-mac_address = ["postgres-types/with-eui48-1", "sea-query/with-mac_address", "mac_address", "eui48"]<|MERGE_RESOLUTION|>--- conflicted
+++ resolved
@@ -17,8 +17,7 @@
 [lib]
 
 [dependencies]
-<<<<<<< HEAD
-sea-query = { version = "0.28", path = "..", default-features = false }
+sea-query = { version = "0.29", path = "..", default-features = false }
 postgres-types = { version = "0.2", default-features = false }
 bytes = { version = "1", default-features = false }
 rust_decimal = { version = "1", default-features = false, optional = true }
@@ -27,17 +26,6 @@
 mac_address = { version = "1.1", default-features = false, optional = true }
 eui48 = { version = "1", default-features = false, optional = true }
 cidr = { version = "0.2", default-features = false, optional = true }
-=======
-sea-query = { version = "^0.29", path = ".." }
-postgres-types = { version = "^0.2" }
-bytes = { version = "^1" }
-rust_decimal = { version = "^1", optional = true }
-bigdecimal = { version = "^0.3", optional = true }
-ipnetwork = { version = "^0.19", optional = true }
-mac_address = { version = "^1.1", optional = true }
-eui48 = { version = "^1", optional = true }
-cidr = { version = "^0.2", optional = true }
->>>>>>> 1410a966
 
 [features]
 with-chrono = ["postgres-types/with-chrono-0_4", "sea-query/with-chrono"]
