--- conflicted
+++ resolved
@@ -5,7 +5,6 @@
 The format is based on [Keep a Changelog](http://keepachangelog.com/)
 and this project adheres to [Semantic Versioning](http://semver.org/).
 
-<<<<<<< HEAD
 ## 0.25.2 - Pending
 
 ### Enhancements
@@ -19,29 +18,6 @@
 ### Enhancements
 
 * `clear_order_by` for `OrderedStatement`
-=======
-## 0.26.0 - Pending
-
-### New Features
-
-* Add support for `VALUES` lists (#351)
-
-### Enhancements
-
-* Move escape and unescape string to backend (#306)
-* `LIKE ESCAPE` support (#352, #353)
-
-### Breaking changes
-
-As part of #306, the standalone functions `escape_string` and `unescape_string` are removed, and becomes backend specific. So now, you have to:
-
-```rust
-use sea_query::EscapeBuilder;
-
-let string: String = MySqlQueryBuilder.escape_string(r#" "abc" "#);
-let string: String = MysqlQueryBuilder.unescape_string(r#" \"abc\" "#);
-```
->>>>>>> 7d6b8190
 
 ## 0.25.0 - 2022-05-28
 
