use crate::{expr::*, types::*};

/// Specification of a table column
#[derive(Debug, Clone)]
pub struct ColumnDef {
    pub(crate) table: Option<TableRef>,
    pub(crate) name: DynIden,
    pub(crate) types: Option<ColumnType>,
    pub(crate) spec: Vec<ColumnSpec>,
}

/// All column types
#[non_exhaustive]
#[derive(Debug, Clone)]
pub enum ColumnType {
    Char(Option<u32>),
    String(Option<u32>),
    Text,
    TinyInteger,
    SmallInteger,
    Integer,
    BigInteger,
    TinyUnsigned,
    SmallUnsigned,
    Unsigned,
    BigUnsigned,
    Float,
    Double,
    Decimal(Option<(u32, u32)>),
    DateTime,
    Timestamp,
    TimestampWithTimeZone,
    Time,
    Date,
    Year(Option<MySqlYear>),
    Interval(Option<PgInterval>, Option<u32>),
    Binary(BlobSize),
    VarBinary(u32),
    Bit(Option<u32>),
    VarBit(u32),
    Boolean,
    Money(Option<(u32, u32)>),
    Json,
    JsonBinary,
    Uuid,
    Custom(DynIden),
    Enum {
        name: DynIden,
        variants: Vec<DynIden>,
    },
    Array(SeaRc<ColumnType>),
    Cidr,
    Inet,
    MacAddr,
}

impl PartialEq for ColumnType {
    fn eq(&self, other: &Self) -> bool {
        match (self, other) {
            (Self::Char(l0), Self::Char(r0)) => l0 == r0,
            (Self::String(l0), Self::String(r0)) => l0 == r0,
            (Self::Decimal(l0), Self::Decimal(r0)) => l0 == r0,
            (Self::Year(l0), Self::Year(r0)) => l0 == r0,
            (Self::Interval(l0, l1), Self::Interval(r0, r1)) => l0 == r0 && l1 == r1,
            (Self::Binary(l0), Self::Binary(r0)) => l0 == r0,
            (Self::VarBinary(l0), Self::VarBinary(r0)) => l0 == r0,
            (Self::Bit(l0), Self::Bit(r0)) => l0 == r0,
            (Self::VarBit(l0), Self::VarBit(r0)) => l0 == r0,
            (Self::Money(l0), Self::Money(r0)) => l0 == r0,
            (Self::Custom(l0), Self::Custom(r0)) => l0.to_string() == r0.to_string(),
            (
                Self::Enum {
                    name: l_name,
                    variants: l_variants,
                },
                Self::Enum {
                    name: r_name,
                    variants: r_variants,
                },
            ) => {
                l_name.to_string() == r_name.to_string()
                    && l_variants
                        .iter()
                        .map(|v| v.to_string())
                        .eq(r_variants.iter().map(|v| v.to_string()))
            }
            (Self::Array(l0), Self::Array(r0)) => l0 == r0,
            _ => core::mem::discriminant(self) == core::mem::discriminant(other),
        }
    }
}

impl ColumnType {
    pub fn custom<T>(ty: T) -> ColumnType
    where
        T: Into<String>,
    {
        ColumnType::Custom(Alias::new(ty).into_iden())
    }
}

/// All column specification keywords
#[derive(Debug, Clone)]
pub enum ColumnSpec {
    Null,
    NotNull,
    Default(SimpleExpr),
    AutoIncrement,
    UniqueKey,
    PrimaryKey,
    Check(SimpleExpr),
    Generated { expr: SimpleExpr, stored: bool },
    Extra(String),
}

// All interval fields
#[derive(Debug, Clone, Eq, PartialEq)]
pub enum PgInterval {
    Year,
    Month,
    Day,
    Hour,
    Minute,
    Second,
    YearToMonth,
    DayToHour,
    DayToMinute,
    DayToSecond,
    HourToMinute,
    HourToSecond,
    MinuteToSecond,
}

// All MySQL year type field length sizes
#[derive(Debug, Clone, Eq, PartialEq)]
pub enum MySqlYear {
    Two,
    Four,
}

#[derive(Debug, Clone, Eq, PartialEq)]
pub enum BlobSize {
    Tiny,
    /// MySQL & SQLite support `binary(length)` column type
    Blob(Option<u32>),
    Medium,
    Long,
}

#[cfg(feature = "postgres-interval")]
impl quote::ToTokens for PgInterval {
    fn to_tokens(&self, tokens: &mut proc_macro2::TokenStream) {
        use quote::{quote, TokenStreamExt};
        tokens.append_all(match self {
            PgInterval::Year => quote! { PgInterval::Year },
            PgInterval::Month => quote! { PgInterval::Month },
            PgInterval::Day => quote! { PgInterval::Day },
            PgInterval::Hour => quote! { PgInterval::Hour },
            PgInterval::Minute => quote! { PgInterval::Minute },
            PgInterval::Second => quote! { PgInterval::Second },
            PgInterval::YearToMonth => quote! { PgInterval::YearToMonth },
            PgInterval::DayToHour => quote! { PgInterval::DayToHour },
            PgInterval::DayToMinute => quote! { PgInterval::DayToMinute },
            PgInterval::DayToSecond => quote! { PgInterval::DayToSecond },
            PgInterval::HourToMinute => quote! { PgInterval::HourToMinute },
            PgInterval::HourToSecond => quote! { PgInterval::HourToSecond },
            PgInterval::MinuteToSecond => quote! { PgInterval::MinuteToSecond },
        });
    }
}

impl ColumnDef {
    /// Construct a table column
    pub fn new<T>(name: T) -> Self
    where
        T: IntoIden,
    {
        Self {
            table: None,
            name: name.into_iden(),
            types: None,
            spec: Vec::new(),
        }
    }

    /// Construct a table column with column type
    pub fn new_with_type<T>(name: T, types: ColumnType) -> Self
    where
        T: IntoIden,
    {
        Self {
            table: None,
            name: name.into_iden(),
            types: Some(types),
            spec: Vec::new(),
        }
    }

    /// Set column not null
    pub fn not_null(&mut self) -> &mut Self {
        self.spec.push(ColumnSpec::NotNull);
        self
    }

    /// Set column null
    pub fn null(&mut self) -> &mut Self {
        self.spec.push(ColumnSpec::Null);
        self
    }

    /// Set default expression of a column
    ///
    /// ```
    /// use sea_query::{tests_cfg::*, *};
    ///
    /// let table = Table::create()
    ///     .table(Char::Table)
    ///     .col(ColumnDef::new(Char::FontId).integer().default(12i32))
    ///     .col(
    ///         ColumnDef::new(Char::CreatedAt)
    ///             .timestamp()
    ///             .default(Expr::current_timestamp())
    ///             .not_null(),
    ///     )
    ///     .to_owned();
    ///
    /// assert_eq!(
    ///     table.to_string(MysqlQueryBuilder),
    ///     [
    ///         "CREATE TABLE `character` (",
    ///         "`font_id` int DEFAULT 12,",
    ///         "`created_at` timestamp DEFAULT CURRENT_TIMESTAMP NOT NULL",
    ///         ")",
    ///     ]
    ///     .join(" ")
    /// );
    ///
    /// assert_eq!(
    ///     table.to_string(PostgresQueryBuilder),
    ///     [
    ///         r#"CREATE TABLE "character" ("#,
    ///         r#""font_id" integer DEFAULT 12,"#,
    ///         r#""created_at" timestamp DEFAULT CURRENT_TIMESTAMP NOT NULL"#,
    ///         r#")"#,
    ///     ]
    ///     .join(" ")
    /// );
    /// ```
    pub fn default<T>(&mut self, value: T) -> &mut Self
    where
        T: Into<SimpleExpr>,
    {
        self.spec.push(ColumnSpec::Default(value.into()));
        self
    }

    /// Set column auto increment
    pub fn auto_increment(&mut self) -> &mut Self {
        self.spec.push(ColumnSpec::AutoIncrement);
        self
    }

    /// Set column unique constraint
    pub fn unique_key(&mut self) -> &mut Self {
        self.spec.push(ColumnSpec::UniqueKey);
        self
    }

    /// Set column as primary key
    pub fn primary_key(&mut self) -> &mut Self {
        self.spec.push(ColumnSpec::PrimaryKey);
        self
    }

    /// Set column type as char with custom length
    pub fn char_len(&mut self, length: u32) -> &mut Self {
        self.types = Some(ColumnType::Char(Some(length)));
        self
    }

    /// Set column type as char
    pub fn char(&mut self) -> &mut Self {
        self.types = Some(ColumnType::Char(None));
        self
    }

    /// Set column type as string with custom length
    pub fn string_len(&mut self, length: u32) -> &mut Self {
        self.types = Some(ColumnType::String(Some(length)));
        self
    }

    /// Set column type as string
    pub fn string(&mut self) -> &mut Self {
        self.types = Some(ColumnType::String(None));
        self
    }

    /// Set column type as text
    pub fn text(&mut self) -> &mut Self {
        self.types = Some(ColumnType::Text);
        self
    }

    /// Set column type as tiny_integer
    pub fn tiny_integer(&mut self) -> &mut Self {
        self.types = Some(ColumnType::TinyInteger);
        self
    }

    /// Set column type as small_integer
    pub fn small_integer(&mut self) -> &mut Self {
        self.types = Some(ColumnType::SmallInteger);
        self
    }

    /// Set column type as integer
    pub fn integer(&mut self) -> &mut Self {
        self.types = Some(ColumnType::Integer);
        self
    }

    /// Set column type as big_integer
    pub fn big_integer(&mut self) -> &mut Self {
        self.types = Some(ColumnType::BigInteger);
        self
    }

    /// Set column type as tiny_unsigned
    pub fn tiny_unsigned(&mut self) -> &mut Self {
        self.types = Some(ColumnType::TinyUnsigned);
        self
    }

    /// Set column type as small_unsigned
    pub fn small_unsigned(&mut self) -> &mut Self {
        self.types = Some(ColumnType::SmallUnsigned);
        self
    }

    /// Set column type as unsigned
    pub fn unsigned(&mut self) -> &mut Self {
        self.types = Some(ColumnType::Unsigned);
        self
    }

    /// Set column type as big_unsigned
    pub fn big_unsigned(&mut self) -> &mut Self {
        self.types = Some(ColumnType::BigUnsigned);
        self
    }

    /// Set column type as float
    pub fn float(&mut self) -> &mut Self {
        self.types = Some(ColumnType::Float);
        self
    }

    /// Set column type as double
    pub fn double(&mut self) -> &mut Self {
        self.types = Some(ColumnType::Double);
        self
    }

    /// Set column type as decimal with custom precision and scale
    pub fn decimal_len(&mut self, precision: u32, scale: u32) -> &mut Self {
        self.types = Some(ColumnType::Decimal(Some((precision, scale))));
        self
    }

    /// Set column type as decimal
    pub fn decimal(&mut self) -> &mut Self {
        self.types = Some(ColumnType::Decimal(None));
        self
    }

    /// Set column type as date_time
    pub fn date_time(&mut self) -> &mut Self {
        self.types = Some(ColumnType::DateTime);
        self
    }

    /// Set column type as interval type with optional fields and precision. Postgres only
    ///
    /// ```
    /// use sea_query::{tests_cfg::*, *};
    /// assert_eq!(
    ///     Table::create()
    ///         .table(Glyph::Table)
    ///         .col(
    ///             ColumnDef::new(Alias::new("I1"))
    ///                 .interval(None, None)
    ///                 .not_null()
    ///         )
    ///         .col(
    ///             ColumnDef::new(Alias::new("I2"))
    ///                 .interval(Some(PgInterval::YearToMonth), None)
    ///                 .not_null()
    ///         )
    ///         .col(
    ///             ColumnDef::new(Alias::new("I3"))
    ///                 .interval(None, Some(42))
    ///                 .not_null()
    ///         )
    ///         .col(
    ///             ColumnDef::new(Alias::new("I4"))
    ///                 .interval(Some(PgInterval::Hour), Some(43))
    ///                 .not_null()
    ///         )
    ///         .to_string(PostgresQueryBuilder),
    ///     [
    ///         r#"CREATE TABLE "glyph" ("#,
    ///         r#""I1" interval NOT NULL,"#,
    ///         r#""I2" interval YEAR TO MONTH NOT NULL,"#,
    ///         r#""I3" interval(42) NOT NULL,"#,
    ///         r#""I4" interval HOUR(43) NOT NULL"#,
    ///         r#")"#,
    ///     ]
    ///     .join(" ")
    /// );
    /// ```
    #[cfg(feature = "backend-postgres")]
    pub fn interval(&mut self, fields: Option<PgInterval>, precision: Option<u32>) -> &mut Self {
        self.types = Some(ColumnType::Interval(fields, precision));
        self
    }

    /// Set column type as timestamp
    pub fn timestamp(&mut self) -> &mut Self {
        self.types = Some(ColumnType::Timestamp);
        self
    }

    /// Set column type as timestamp with time zone. Postgres only
    pub fn timestamp_with_time_zone(&mut self) -> &mut Self {
        self.types = Some(ColumnType::TimestampWithTimeZone);
        self
    }

    /// Set column type as time
    pub fn time(&mut self) -> &mut Self {
        self.types = Some(ColumnType::Time);
        self
    }

    /// Set column type as date
    pub fn date(&mut self) -> &mut Self {
        self.types = Some(ColumnType::Date);
        self
    }

    /// Set column type as year
    /// Only MySQL supports year
    pub fn year(&mut self, length: Option<MySqlYear>) -> &mut Self {
        self.types = Some(ColumnType::Year(length));
        self
    }

    /// Set column type as binary with custom length
    pub fn binary_len(&mut self, length: u32) -> &mut Self {
        self.types = Some(ColumnType::Binary(BlobSize::Blob(Some(length))));
        self
    }

    /// Set column type as binary
    pub fn binary(&mut self) -> &mut Self {
        self.types = Some(ColumnType::Binary(BlobSize::Blob(None)));
        self
    }

    /// Set column type as blob, but when given BlobSize::Blob(size) argument, this column map to binary(size) type instead.
    pub fn blob(&mut self, size: BlobSize) -> &mut Self {
        self.types = Some(ColumnType::Binary(size));
        self
    }

    /// Set column type as binary with variable length
    pub fn var_binary(&mut self, length: u32) -> &mut Self {
        self.types = Some(ColumnType::VarBinary(length));
        self
    }

    /// Set column type as bit with variable length
    pub fn bit(&mut self, length: Option<u32>) -> &mut Self {
        self.types = Some(ColumnType::Bit(length));
        self
    }

    /// Set column type as varbit with variable length
    pub fn varbit(&mut self, length: u32) -> &mut Self {
        self.types = Some(ColumnType::VarBit(length));
        self
    }

    /// Set column type as boolean
    pub fn boolean(&mut self) -> &mut Self {
        self.types = Some(ColumnType::Boolean);
        self
    }

    /// Set column type as money with custom precision and scale
    pub fn money_len(&mut self, precision: u32, scale: u32) -> &mut Self {
        self.types = Some(ColumnType::Money(Some((precision, scale))));
        self
    }

    /// Set column type as money
    pub fn money(&mut self) -> &mut Self {
        self.types = Some(ColumnType::Money(None));
        self
    }

    /// Set column type as json.
    pub fn json(&mut self) -> &mut Self {
        self.types = Some(ColumnType::Json);
        self
    }

    /// Set column type as json binary.
    pub fn json_binary(&mut self) -> &mut Self {
        self.types = Some(ColumnType::JsonBinary);
        self
    }

    /// Set column type as uuid
    pub fn uuid(&mut self) -> &mut Self {
        self.types = Some(ColumnType::Uuid);
        self
    }

    /// Use a custom type on this column.
    pub fn custom<T>(&mut self, name: T) -> &mut Self
    where
        T: IntoIden,
    {
        self.types = Some(ColumnType::Custom(name.into_iden()));
        self
    }

    /// Set column type as enum.
    pub fn enumeration<N, S, V>(&mut self, name: N, variants: V) -> &mut Self
    where
        N: IntoIden,
        S: IntoIden,
        V: IntoIterator<Item = S>,
    {
        self.types = Some(ColumnType::Enum {
            name: name.into_iden(),
            variants: variants.into_iter().map(IntoIden::into_iden).collect(),
        });
        self
    }

    /// Set column type as an array with a specified element type.
    /// This is only supported on Postgres.
    pub fn array(&mut self, elem_type: ColumnType) -> &mut Self {
        self.types = Some(ColumnType::Array(SeaRc::new(elem_type)));
        self
    }

    /// Set columnt type as cidr.
    /// This is only supported on Postgres.
    pub fn cidr(&mut self) -> &mut Self {
        self.types = Some(ColumnType::Cidr);
        self
    }

    /// Set columnt type as inet.
    /// This is only supported on Postgres.
    pub fn inet(&mut self) -> &mut Self {
        self.types = Some(ColumnType::Inet);
        self
    }

    /// Set columnt type as macaddr.
    /// This is only supported on Postgres.
    pub fn mac_address(&mut self) -> &mut Self {
        self.types = Some(ColumnType::MacAddr);
        self
    }

    /// Set constraints as SimpleExpr
    pub fn check<T>(&mut self, value: T) -> &mut Self
    where
        T: Into<SimpleExpr>,
    {
        self.spec.push(ColumnSpec::Check(value.into()));
        self
    }

    /// Sets the column as generated with SimpleExpr
    pub fn generated<T>(&mut self, expr: T, stored: bool) -> &mut Self
    where
        T: Into<SimpleExpr>,
    {
        self.spec.push(ColumnSpec::Generated {
            expr: expr.into(),
            stored,
        });
        self
    }

    /// Some extra options in custom string
<<<<<<< HEAD
    /// ```
    /// use sea_query::{tests_cfg::*, *};
    /// let table = Table::create()
    ///     .table(Char::Table)
    ///     .col(
    ///         ColumnDef::new(Char::Id)
    ///             .uuid()
    ///             .extra("DEFAULT uuid_generate_v4()")
    ///             .primary_key()
    ///             .not_null(),
    ///     )
    ///     .col(
    ///         ColumnDef::new(Char::CreatedAt)
    ///             .timestamp_with_time_zone()
    ///             .extra("DEFAULT NOW()")
    ///             .not_null(),
    ///     )
    ///     .to_owned();
    /// assert_eq!(
    ///     table.to_string(PostgresQueryBuilder),
    ///     [
    ///         r#"CREATE TABLE "character" ("#,
    ///         r#""id" uuid DEFAULT uuid_generate_v4() PRIMARY KEY NOT NULL,"#,
    ///         r#""created_at" timestamp with time zone DEFAULT NOW() NOT NULL"#,
    ///         r#")"#,
    ///     ]
    ///     .join(" ")
    /// );
    /// ```
=======
>>>>>>> a02af7bf
    pub fn extra<T>(&mut self, string: T) -> &mut Self
    where
        T: Into<String>,
    {
        self.spec.push(ColumnSpec::Extra(string.into()));
        self
    }

    pub fn get_column_name(&self) -> String {
        self.name.to_string()
    }

    pub fn get_column_type(&self) -> Option<&ColumnType> {
        self.types.as_ref()
    }

    pub fn get_column_spec(&self) -> &Vec<ColumnSpec> {
        self.spec.as_ref()
    }

    pub fn take(&mut self) -> Self {
        Self {
            table: self.table.take(),
            name: std::mem::replace(&mut self.name, SeaRc::new(NullAlias::new())),
            types: self.types.take(),
            spec: std::mem::take(&mut self.spec),
        }
    }
}<|MERGE_RESOLUTION|>--- conflicted
+++ resolved
@@ -601,7 +601,6 @@
     }
 
     /// Some extra options in custom string
-<<<<<<< HEAD
     /// ```
     /// use sea_query::{tests_cfg::*, *};
     /// let table = Table::create()
@@ -631,8 +630,6 @@
     ///     .join(" ")
     /// );
     /// ```
-=======
->>>>>>> a02af7bf
     pub fn extra<T>(&mut self, string: T) -> &mut Self
     where
         T: Into<String>,
